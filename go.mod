module helm.sh/helm/v4

<<<<<<< HEAD
go 1.24.0
=======
go 1.23.7
>>>>>>> c1ffaedf

require (
	github.com/AdaLogics/go-fuzz-headers v0.0.0-20230811130428-ced1acdcaa24
	github.com/BurntSushi/toml v1.4.0
	github.com/DATA-DOG/go-sqlmock v1.5.2
	github.com/Masterminds/semver/v3 v3.3.0
	github.com/Masterminds/sprig/v3 v3.3.0
	github.com/Masterminds/squirrel v1.5.4
	github.com/Masterminds/vcs v1.13.3
	github.com/asaskevich/govalidator v0.0.0-20230301143203-a9d515a09cc2
	github.com/cyphar/filepath-securejoin v0.4.1
	github.com/distribution/distribution/v3 v3.0.0
	github.com/evanphx/json-patch v5.9.11+incompatible
	github.com/fluxcd/cli-utils v0.36.0-flux.12
	github.com/foxcpp/go-mockdns v1.1.0
	github.com/gobwas/glob v0.2.3
	github.com/gofrs/flock v0.12.1
	github.com/gosuri/uitable v0.0.4
	github.com/hashicorp/go-multierror v1.1.1
	github.com/jmoiron/sqlx v1.4.0
	github.com/lib/pq v1.10.9
	github.com/mattn/go-shellwords v1.0.12
	github.com/mitchellh/copystructure v1.2.0
	github.com/moby/term v0.5.2
	github.com/opencontainers/image-spec v1.1.1
	github.com/phayes/freeport v0.0.0-20220201140144-74d24b5ae9f5
	github.com/pkg/errors v0.9.1
	github.com/rubenv/sql-migrate v1.7.2
	github.com/santhosh-tekuri/jsonschema/v6 v6.0.1
	github.com/spf13/cobra v1.9.1
	github.com/spf13/pflag v1.0.6
	github.com/stretchr/testify v1.10.0
	golang.org/x/crypto v0.37.0
	golang.org/x/term v0.31.0
	golang.org/x/text v0.24.0
	gopkg.in/yaml.v3 v3.0.1
	k8s.io/api v0.32.3
	k8s.io/apiextensions-apiserver v0.32.3
	k8s.io/apimachinery v0.32.3
	k8s.io/apiserver v0.32.3
	k8s.io/cli-runtime v0.32.3
	k8s.io/client-go v0.32.3
	k8s.io/klog/v2 v2.130.1
	k8s.io/kubectl v0.32.3
	oras.land/oras-go/v2 v2.5.0
	sigs.k8s.io/controller-runtime v0.20.4
	sigs.k8s.io/yaml v1.4.0
)

require (
	dario.cat/mergo v1.0.1 // indirect
	github.com/Azure/go-ansiterm v0.0.0-20250102033503-faa5f7b0171c // indirect
	github.com/MakeNowJust/heredoc v1.0.0 // indirect
	github.com/Masterminds/goutils v1.1.1 // indirect
	github.com/beorn7/perks v1.0.1 // indirect
	github.com/blang/semver/v4 v4.0.0 // indirect
	github.com/bshuster-repo/logrus-logstash-hook v1.0.0 // indirect
	github.com/cenkalti/backoff/v4 v4.3.0 // indirect
	github.com/cespare/xxhash/v2 v2.3.0 // indirect
	github.com/chai2010/gettext-go v1.0.2 // indirect
	github.com/coreos/go-systemd/v22 v22.5.0 // indirect
	github.com/cpuguy83/go-md2man/v2 v2.0.6 // indirect
	github.com/davecgh/go-spew v1.1.2-0.20180830191138-d8f796af33cc // indirect
	github.com/dgryski/go-rendezvous v0.0.0-20200823014737-9f7001d12a5f // indirect
	github.com/distribution/reference v0.6.0 // indirect
	github.com/docker/docker-credential-helpers v0.8.2 // indirect
	github.com/docker/go-events v0.0.0-20190806004212-e31b211e4f1c // indirect
	github.com/docker/go-metrics v0.0.1 // indirect
	github.com/emicklei/go-restful/v3 v3.12.1 // indirect
	github.com/evanphx/json-patch/v5 v5.9.11 // indirect
	github.com/exponent-io/jsonpath v0.0.0-20210407135951-1de76d718b3f // indirect
	github.com/fatih/color v1.13.0 // indirect
	github.com/felixge/httpsnoop v1.0.4 // indirect
	github.com/fxamacker/cbor/v2 v2.7.0 // indirect
	github.com/go-errors/errors v1.5.1 // indirect
	github.com/go-gorp/gorp/v3 v3.1.0 // indirect
	github.com/go-logr/logr v1.4.2 // indirect
	github.com/go-logr/stdr v1.2.2 // indirect
	github.com/go-openapi/jsonpointer v0.21.0 // indirect
	github.com/go-openapi/jsonreference v0.21.0 // indirect
	github.com/go-openapi/swag v0.23.0 // indirect
	github.com/gogo/protobuf v1.3.2 // indirect
	github.com/golang/protobuf v1.5.4 // indirect
	github.com/google/btree v1.1.3 // indirect
	github.com/google/gnostic-models v0.6.9 // indirect
	github.com/google/go-cmp v0.6.0 // indirect
	github.com/google/gofuzz v1.2.0 // indirect
	github.com/google/shlex v0.0.0-20191202100458-e7afc7fbc510 // indirect
	github.com/google/uuid v1.6.0 // indirect
	github.com/gorilla/handlers v1.5.2 // indirect
	github.com/gorilla/mux v1.8.1 // indirect
	github.com/gorilla/websocket v1.5.3 // indirect
	github.com/gregjones/httpcache v0.0.0-20190611155906-901d90724c79 // indirect
	github.com/grpc-ecosystem/grpc-gateway/v2 v2.23.0 // indirect
	github.com/hashicorp/errwrap v1.1.0 // indirect
	github.com/hashicorp/golang-lru/arc/v2 v2.0.5 // indirect
	github.com/hashicorp/golang-lru/v2 v2.0.5 // indirect
	github.com/huandu/xstrings v1.5.0 // indirect
	github.com/inconshreveable/mousetrap v1.1.0 // indirect
	github.com/josharian/intern v1.0.0 // indirect
	github.com/json-iterator/go v1.1.12 // indirect
	github.com/klauspost/compress v1.17.11 // indirect
	github.com/lann/builder v0.0.0-20180802200727-47ae307949d0 // indirect
	github.com/lann/ps v0.0.0-20150810152359-62de8c46ede0 // indirect
	github.com/liggitt/tabwriter v0.0.0-20181228230101-89fcab3d43de // indirect
	github.com/mailru/easyjson v0.9.0 // indirect
	github.com/mattn/go-colorable v0.1.13 // indirect
	github.com/mattn/go-isatty v0.0.17 // indirect
	github.com/mattn/go-runewidth v0.0.9 // indirect
	github.com/miekg/dns v1.1.57 // indirect
	github.com/mitchellh/go-wordwrap v1.0.1 // indirect
	github.com/mitchellh/reflectwalk v1.0.2 // indirect
	github.com/moby/spdystream v0.5.0 // indirect
	github.com/modern-go/concurrent v0.0.0-20180306012644-bacd9c7ef1dd // indirect
	github.com/modern-go/reflect2 v1.0.2 // indirect
	github.com/monochromegane/go-gitignore v0.0.0-20200626010858-205db1a8cc00 // indirect
	github.com/munnerz/goautoneg v0.0.0-20191010083416-a7dc8b61c822 // indirect
	github.com/mxk/go-flowrate v0.0.0-20140419014527-cca7078d478f // indirect
	github.com/onsi/gomega v1.36.2 // indirect
	github.com/opencontainers/go-digest v1.0.0 // indirect
	github.com/peterbourgon/diskv v2.0.1+incompatible // indirect
	github.com/pmezard/go-difflib v1.0.1-0.20181226105442-5d4384ee4fb2 // indirect
	github.com/prometheus/client_golang v1.20.5 // indirect
	github.com/prometheus/client_model v0.6.1 // indirect
	github.com/prometheus/common v0.62.0 // indirect
	github.com/prometheus/procfs v0.15.1 // indirect
	github.com/redis/go-redis/extra/rediscmd/v9 v9.0.5 // indirect
	github.com/redis/go-redis/extra/redisotel/v9 v9.0.5 // indirect
	github.com/redis/go-redis/v9 v9.7.3 // indirect
	github.com/russross/blackfriday/v2 v2.1.0 // indirect
	github.com/shopspring/decimal v1.4.0 // indirect
	github.com/sirupsen/logrus v1.9.3 // indirect
	github.com/spf13/cast v1.7.0 // indirect
	github.com/x448/float16 v0.8.4 // indirect
	github.com/xlab/treeprint v1.2.0 // indirect
	go.opentelemetry.io/auto/sdk v1.1.0 // indirect
	go.opentelemetry.io/contrib/bridges/prometheus v0.57.0 // indirect
	go.opentelemetry.io/contrib/exporters/autoexport v0.57.0 // indirect
	go.opentelemetry.io/contrib/instrumentation/net/http/otelhttp v0.57.0 // indirect
	go.opentelemetry.io/otel v1.34.0 // indirect
	go.opentelemetry.io/otel/exporters/otlp/otlplog/otlploggrpc v0.8.0 // indirect
	go.opentelemetry.io/otel/exporters/otlp/otlplog/otlploghttp v0.8.0 // indirect
	go.opentelemetry.io/otel/exporters/otlp/otlpmetric/otlpmetricgrpc v1.32.0 // indirect
	go.opentelemetry.io/otel/exporters/otlp/otlpmetric/otlpmetrichttp v1.32.0 // indirect
	go.opentelemetry.io/otel/exporters/otlp/otlptrace v1.32.0 // indirect
	go.opentelemetry.io/otel/exporters/otlp/otlptrace/otlptracegrpc v1.32.0 // indirect
	go.opentelemetry.io/otel/exporters/otlp/otlptrace/otlptracehttp v1.32.0 // indirect
	go.opentelemetry.io/otel/exporters/prometheus v0.54.0 // indirect
	go.opentelemetry.io/otel/exporters/stdout/stdoutlog v0.8.0 // indirect
	go.opentelemetry.io/otel/exporters/stdout/stdoutmetric v1.32.0 // indirect
	go.opentelemetry.io/otel/exporters/stdout/stdouttrace v1.32.0 // indirect
	go.opentelemetry.io/otel/log v0.8.0 // indirect
	go.opentelemetry.io/otel/metric v1.34.0 // indirect
	go.opentelemetry.io/otel/sdk v1.32.0 // indirect
	go.opentelemetry.io/otel/sdk/log v0.8.0 // indirect
	go.opentelemetry.io/otel/sdk/metric v1.32.0 // indirect
	go.opentelemetry.io/otel/trace v1.34.0 // indirect
	go.opentelemetry.io/proto/otlp v1.3.1 // indirect
	golang.org/x/mod v0.22.0 // indirect
	golang.org/x/net v0.38.0 // indirect
	golang.org/x/oauth2 v0.28.0 // indirect
	golang.org/x/sync v0.13.0 // indirect
	golang.org/x/sys v0.32.0 // indirect
	golang.org/x/time v0.9.0 // indirect
	golang.org/x/tools v0.29.0 // indirect
	google.golang.org/genproto/googleapis/api v0.0.0-20241104194629-dd2ea8efbc28 // indirect
	google.golang.org/genproto/googleapis/rpc v0.0.0-20241104194629-dd2ea8efbc28 // indirect
	google.golang.org/grpc v1.68.0 // indirect
	google.golang.org/protobuf v1.36.4 // indirect
	gopkg.in/evanphx/json-patch.v4 v4.12.0 // indirect
	gopkg.in/inf.v0 v0.9.1 // indirect
	gopkg.in/yaml.v2 v2.4.0 // indirect
	k8s.io/component-base v0.32.3 // indirect
	k8s.io/kube-openapi v0.0.0-20241212222426-2c72e554b1e7 // indirect
	k8s.io/utils v0.0.0-20241210054802-24370beab758 // indirect
	sigs.k8s.io/json v0.0.0-20241014173422-cfa47c3a1cc8 // indirect
	sigs.k8s.io/kustomize/api v0.18.0 // indirect
	sigs.k8s.io/kustomize/kyaml v0.19.0 // indirect
	sigs.k8s.io/structured-merge-diff/v4 v4.5.0 // indirect
)<|MERGE_RESOLUTION|>--- conflicted
+++ resolved
@@ -1,10 +1,6 @@
 module helm.sh/helm/v4
 
-<<<<<<< HEAD
 go 1.24.0
-=======
-go 1.23.7
->>>>>>> c1ffaedf
 
 require (
 	github.com/AdaLogics/go-fuzz-headers v0.0.0-20230811130428-ced1acdcaa24
